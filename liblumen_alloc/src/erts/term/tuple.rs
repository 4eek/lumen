use core::alloc::Layout;
use core::cmp;
use core::convert::TryFrom;
use core::fmt::{self, Debug, Display, Write};
use core::hash::{Hash, Hasher};
use core::slice;
use core::ptr;

use crate::borrow::CloneToProcess;
use crate::erts;
use crate::erts::process::alloc::{TermAlloc, HeapAlloc};
use crate::erts::exception::AllocResult;

use super::prelude::*;

/// Represents a tuple term in memory.
///
/// The size is also the header for the term, but in the
/// case of tuples, there are not any bits actually set, as
/// its the only term with an arityval of zero.
///
/// The `head` pointer is a pointer to the first element in the tuple,
/// typically we will construct `Tuple` like a `Vec<Term>`, followed by
/// any elements that are not allocated elsewhere, so we can keep things
/// in the same cache line when possible; but this is not strictly required,
/// as we still have to follow pointers to get at the individual elements,
/// so whether they are right next to the `Tuple` itself, or elsewhere is not
/// critical
#[repr(C)]
pub struct Tuple {
    header: Header<Tuple>,
    elements: [Term]
}
impl_dynamic_header!(Tuple, Term::HEADER_TUPLE);
impl Tuple {
    /// Constructs a new `Tuple` of size `len` using `heap`
    ///
    /// The constructed tuple will contain invalid words until
    /// individual elements are written, this is intended for
    /// cases where we don't already have a slice of elements
    /// to construct a tuple from
    pub fn new<A>(heap: &mut A, len: usize) -> AllocResult<Boxed<Tuple>>
    where
        A: ?Sized + HeapAlloc,
    {
        let layout = Self::layout_for_len(len);

        let header = Header::from_arity(len);
        unsafe {
            // Allocate space for tuple and immediate elements
            let ptr = heap.alloc_layout(layout)?.as_ptr() as *mut Header<Tuple>;
            // Write tuple header
            ptr.write(header);
            // Construct actual Tuple reference
            Ok(Self::from_raw_parts::<Term>(ptr as *mut Term, len))
        }
    }

    pub fn from_slice<A>(heap: &mut A, elements: &[Term]) -> AllocResult<Boxed<Tuple>>
    where
        A: ?Sized + TermAlloc,
    {
        let len = elements.len();
        let (layout, data_offset) = Self::layout_for(elements);

        // The result of calling this will be a Tuple with everything located
        // contiguously in memory
        let header = Header::from_arity(len);
        unsafe {
            // Allocate space for tuple and immediate elements
            let ptr = heap.alloc_layout(layout)?.as_ptr() as *mut Header<Tuple>;
            // Write tuple header
            ptr.write(header);
            // Construct pointer to first data element
            let mut data_ptr = (ptr as *mut u8).offset(data_offset as isize) as *mut Term;
            // Walk original slice of terms and copy them into new memory region,
            // copying boxed terms recursively as necessary
            for element in elements {
                if element.is_immediate() {
                    data_ptr.write(*element);
                } else {
                    // Recursively call clone_to_heap, and then write the box header here
                    let boxed = element.clone_to_heap(heap)?;
                    data_ptr.write(boxed);
                }

                data_ptr = data_ptr.offset(1);
            }
            // Construct actual Tuple reference
            Ok(Self::from_raw_parts::<Term>(ptr as *mut Term, len))
        }
    }

    /// Returns the length of this tuple
    #[inline]
    pub fn len(&self) -> usize {
        self.elements.len()
    }

    /// This function produces a `Layout` which represents the memory layout
    /// needed for the tuple header, and `num_elements` terms. The resulting
    /// size is only enough for the tuple and word-sized values, e.g. immediates
    /// or boxes. You need to extend this layout with others representing more
    /// complex values like maps/lists/etc., if you want a layout that covers all
    /// the memory needed by elements of the tuple

    #[inline]
    pub fn layout_for(elements: &[Term]) -> (Layout, usize) {
        let (base_layout, data_offset) = Layout::new::<Header<Tuple>>()
            .extend(Layout::for_value(elements))
            .unwrap();
        // We pad to alignment so that the Layout produced here
        // matches that returned by `Layout::for_value` on the
        // final `HeapBin`
        let layout = base_layout
            .pad_to_align()
            .unwrap();

        (layout, data_offset)
    }

    #[inline]
    pub fn layout_for_len(len: usize) -> Layout {
        // Construct a false tuple of size `len` to get an accurate layout
        //
        // NOTE: This is essentially compiler magic; we don't really create
        // anything here, nor dereference the non-existent pointers we crafted,
        // what happens is that we construct a fat pointer that is read by the
        // Layout API in order to calculate a size and alignment for the value
        unsafe {
            let ptr = ptr::null_mut() as *mut Term;
            let arr = core::slice::from_raw_parts(ptr as *const (), len + 1);
            let tup = Boxed::new_unchecked(arr as *const [()] as *const _ as *mut Self);
            Layout::for_value(tup.as_ref())
        }
    }

    /// The number of words for the header and immediate terms or box term pointer and the data
    /// the box is pointing to.
    pub fn need_in_words_from_elements(elements: &[Term]) -> usize {
        let (layout, _) = Self::layout_for(elements);
        let mut words = erts::to_word_size(layout.size());

        for element in elements {
            words += element.size_in_words();
        }

        words
    }

    /// Constructs an iterator over elements of the tuple
    #[inline]
    pub fn iter<'a>(&'a self) -> slice::Iter<'a, Term> {
        self.elements.iter()
    }

    /// Returns a slice containing the tuple elements
    #[inline]
    pub fn elements(&self) -> &[Term] {
        &self.elements
    }

    /// Returns a mutable slice containing the tuple elements
    #[inline]
    pub fn elements_mut(&mut self) -> &mut [Term] {
        &mut self.elements
    }

    /// Sets the element at the given index
    #[inline]
    pub fn set_element<I: TupleIndex>(&mut self, index: I, element: Term) -> Result<(), IndexError> {
        let index: usize = index.into();
        if let Some(term) = self.elements.get_mut(index) {
            *term = element;
            return Ok(());
        }

        let len = self.len();
        Err(IndexError::OutOfBounds { len, index })
    }

    /// Like `get_element` but for internal runtime use, as it takes a `usize`
    /// directly, rather than a value of type `Term`
    #[inline]
    pub fn get_element<I: TupleIndex>(&self, index: I) -> Result<Term, IndexError> {
        let index: usize = index.into();
        if let Some(term) = self.elements.get(index) {
            return Ok(*term);
        }

        Err(IndexError::OutOfBounds { index, len: self.elements.len() })
    }

    /// Given a raw pointer to some memory, and a length in units of `Self::Element`,
    /// this function produces a fat pointer to `Self` which represents a value
    /// containing `len` elements in its variable-length field
    ///
    /// For example, given a pointer to the memory containing a `Tuple`, and the
    /// number of elements it contains, this function produces a valid pointer of
    /// type `Tuple`
    unsafe fn from_raw_parts<E: super::arch::Repr>(ptr: *const E, len: usize) -> Boxed<Tuple> {
        // Invariants of slice::from_raw_parts.
        assert!(!ptr.is_null());
        assert!(len <= isize::max_value() as usize);

        let slice = core::slice::from_raw_parts_mut(ptr as *mut E, len);
        let ptr = slice as *mut [E] as *mut Tuple;
        Boxed::new_unchecked(ptr)
    }
}

impl<E: crate::erts::term::arch::Repr> Boxable<E> for Tuple {}

impl<E: super::arch::Repr> UnsizedBoxable<E> for Tuple {
    unsafe fn from_raw_term(ptr: *mut E) -> Boxed<Tuple> {
        let header = &*(ptr as *mut Header<Tuple>);
        let arity = header.arity();

        Self::from_raw_parts::<E>(ptr, arity)
    }
}

impl CloneToProcess for Tuple {
    fn clone_to_heap<A>(&self, heap: &mut A) -> AllocResult<Term>
    where
        A: ?Sized + TermAlloc,
    {
        Tuple::from_slice(heap, &self.elements)
            .map(|nn| nn.into())
    }

    fn size_in_words(&self) -> usize {
        erts::to_word_size(Layout::for_value(self).size())
    }
}

impl Debug for Tuple {
    fn fmt(&self, f: &mut fmt::Formatter) -> fmt::Result {
        let mut debug_tuple = f.debug_tuple("Tuple");
        let mut debug_tuple_ref = &mut debug_tuple;

        for element in self.elements.iter() {
            debug_tuple_ref = debug_tuple_ref.field(&element);
        }

        debug_tuple_ref.finish()
    }
}

impl Display for Tuple {
    fn fmt(&self, f: &mut fmt::Formatter) -> fmt::Result {
        f.write_char('{')?;

        let mut iter = self.iter();

        if let Some(first_element) = iter.next() {
            write!(f, "{}", first_element)?;

            for element in iter {
                write!(f, ", {}", element)?;
            }
        }

        f.write_char('}')
    }
}

impl Hash for Tuple {
    fn hash<H: Hasher>(&self, state: &mut H) {
        for element in self.elements() {
            element.hash(state);
        }
    }
}

impl Eq for Tuple {}
impl PartialEq for Tuple {
    #[inline]
    fn eq(&self, other: &Tuple) -> bool {
        self.elements.eq(&other.elements)
    }
}
impl<T> PartialEq<Boxed<T>> for Tuple
where
    T: ?Sized + PartialEq<Tuple>,
{
    #[inline]
    fn eq(&self, other: &Boxed<T>) -> bool {
        other.as_ref().eq(self)
    }
}

impl Ord for Tuple {
    #[inline]
    fn cmp(&self, other: &Self) -> cmp::Ordering {
        self.elements.cmp(&other.elements)
    }
}
impl PartialOrd for Tuple {
    #[inline]
    fn partial_cmp(&self, other: &Tuple) -> Option<cmp::Ordering> {
        self.elements.partial_cmp(&other.elements)
    }
}
impl<T> PartialOrd<Boxed<T>> for Tuple
where
    T: ?Sized + PartialOrd<Tuple>,
{
    #[inline]
    fn partial_cmp(&self, other: &Boxed<T>) -> Option<cmp::Ordering> {
        other.as_ref().partial_cmp(self).map(|o| o.reverse())
    }
}

impl TryFrom<TypedTerm> for Boxed<Tuple> {
    type Error = TypeError;

    fn try_from(typed_term: TypedTerm) -> Result<Self, Self::Error> {
        match typed_term {
            TypedTerm::Tuple(tuple) => Ok(tuple),
            _ => Err(TypeError),
        }
    }
}

#[cfg(test)]
mod tests {
    use super::*;

    use alloc::sync::Arc;

    use crate::erts::ModuleFunctionArity;
    use crate::erts::testing::RegionHeap;
    use crate::erts::process::Process;
    use crate::erts::scheduler;

    mod get_element {
        use super::*;

        #[test]
        fn tuple_zerobased_index_out_of_bounds() {
            let mut heap = RegionHeap::default();
            let tuple = heap.tuple_from_slice(&[]).unwrap();

            assert_eq!(
                tuple.get_element(ZeroBasedIndex::new(1)),
                Err(IndexError::OutOfBounds { index: 1, len: 0 })
            );
        }

        #[test]
        fn tuple_onebased_index_out_of_bounds() {
            let mut heap = RegionHeap::default();
            let tuple = heap.tuple_from_slice(&[]).unwrap();

            assert_eq!(
                tuple.get_element(OneBasedIndex::new(2).unwrap()),
                Err(IndexError::OutOfBounds { index: 1, len: 0 })
            );
        }

        #[test]
        fn tuple_zerobased_index_in_bounds() {
            let mut heap = RegionHeap::default();
            let tuple = heap
                .tuple_from_slice(&[fixnum!(0)])
                .unwrap();

            assert_eq!(
                tuple.get_element(ZeroBasedIndex::default()),
                Ok(fixnum!(0))
            );
        }

        #[test]
        fn tuple_onebased_index_in_bounds() {
            let mut heap = RegionHeap::default();
            let tuple = heap
                .tuple_from_slice(&[fixnum!(0)])
                .unwrap();

            assert_eq!(
                tuple.get_element(OneBasedIndex::default()),
                Ok(fixnum!(0))
            );
        }
    }

    mod set_element {
        use super::*;

        #[test]
        fn tuple_zerobased_index_out_of_bounds() {
            let mut heap = RegionHeap::default();
            let mut tuple = heap
                .tuple_from_slice(&[])
                .unwrap();
            let index = ZeroBasedIndex::new(1);

<<<<<<< HEAD
            assert_eq!(
                tuple.set_element(index, Term::NIL),
                Err(IndexError::OutOfBounds { index: 1, len: 0 })
            );
        }
=======
    use crate::erts::process::{default_heap, Priority, Process};
    use crate::erts::scheduler;
    use crate::erts::term::{Boxed, Tuple};
    use crate::erts::{ModuleFunctionArity, Node};
>>>>>>> 68a95f00

        #[test]
        fn tuple_onebased_index_out_of_bounds() {
            let mut heap = RegionHeap::default();
            let mut tuple = heap
                .tuple_from_slice(&[])
                .unwrap();
            let index = OneBasedIndex::new(2).unwrap();

            assert_eq!(
                tuple.set_element(index, Term::NIL),
                Err(IndexError::OutOfBounds { index: 1, len: 0 })
            );
        }

        #[test]
        fn tuple_zerobased_index_in_bounds() {
            let mut heap = RegionHeap::default();
            let mut tuple = heap
                .tuple_from_slice(&[fixnum!(0)])
                .unwrap();
            let index = ZeroBasedIndex::default();

            assert_eq!(
                tuple.set_element(index, fixnum!(1234)),
                Ok(()),
            );
            assert_eq!(
                tuple.get_element(index),
                Ok(fixnum!(1234))
            )
        }

        #[test]
        fn tuple_onebased_index_in_bounds() {
            let mut heap = RegionHeap::default();
            let mut tuple = heap
                .tuple_from_slice(&[fixnum!(0)])
                .unwrap();
            let index = OneBasedIndex::default();

            assert_eq!(
                tuple.set_element(index, fixnum!(1234)),
                Ok(()),
            );
            assert_eq!(
                tuple.get_element(index),
                Ok(fixnum!(1234))
            )
        }
    }


    mod eq {
        use super::*;

        #[test]
        fn tuple_without_element() {
            let mut heap = RegionHeap::default();
            let lhs = heap.tuple_from_slice(&[]).unwrap();
            let rhs = heap.tuple_from_slice(&[]).unwrap();

            assert_eq!(lhs, lhs);
            assert_eq!(lhs, rhs);
            assert_eq!(rhs, lhs);
        }

        #[test]
        fn tuple_with_unequal_length() {
            let mut heap = RegionHeap::default();
            let lhs = heap
                .tuple_from_slice(&[fixnum!(0)])
                .unwrap();
            let rhs = heap
                .tuple_from_slice(&[fixnum!(0), fixnum!(1)])
                .unwrap();

            assert_ne!(lhs, rhs);
            assert_ne!(rhs, lhs);
        }
    }

    mod iter {
        use super::*;

        #[test]
        fn tuple_without_elements() {
            let mut heap = RegionHeap::default();
            let tuple = heap.tuple_from_slice(&[]).unwrap();

            assert_eq!(tuple.iter().count(), 0);
            assert_eq!(tuple.len(), 0);
        }

        #[test]
<<<<<<< HEAD
        fn tuple_with_elements() {
            let align = core::mem::align_of::<usize>();
            let layout = unsafe { Layout::from_size_align_unchecked(8 * 1024, align) };
            let mut heap = RegionHeap::new(layout);
=======
        fn with_elements() {
            let process = process();
            let arc_node = Arc::new(Node::new(
                1,
                Atom::try_from_str("node@external").unwrap(),
                0,
            ));
>>>>>>> 68a95f00
            // one of every type
            let slice = &[
                // small integer
                fixnum!(0),
                // big integer
<<<<<<< HEAD
                heap.integer(SmallInteger::MAX_VALUE + 1).unwrap(),
                heap.reference(scheduler::id::next(), 0).map(|r| r.into()).unwrap(),
                closure(&mut heap),
                heap.float(0.0).map(|f| f.into()).unwrap(),
                heap.external_pid_with_node_id(1, 0, 0).map(|p| p.into()).unwrap(),
=======
                process.integer(SmallInteger::MAX_VALUE + 1).unwrap(),
                process.reference(0).unwrap(),
                closure(&process),
                process.float(0.0).unwrap(),
                process.external_pid(arc_node, 0, 0).unwrap(),
>>>>>>> 68a95f00
                Term::NIL,
                Pid::make_term(0, 0).unwrap(),
                atom!("atom"),
                heap.tuple_from_slice(&[atom!("tuple")]).unwrap().encode().unwrap(),
                heap.map_from_slice(&[(atom!("key"), atom!("value"))]).unwrap().encode().unwrap(),
                heap.list_from_slice(&[atom!("list")]).unwrap().unwrap().encode().unwrap(),
            ];
            let num_terms = slice.len();
            let tuple = heap.tuple_from_slice(slice).unwrap();

            assert_eq!(tuple.iter().count(), num_terms);
            assert_eq!(tuple.len(), num_terms);
        }
    }

    mod len {
        use super::*;

        #[test]
        fn tuple_without_elements() {
            let mut heap = RegionHeap::default();
            let tuple = Tuple::new(&mut heap, 0).unwrap();

            assert_eq!(tuple.len(), 0);
        }

        #[test]
        fn tuple_with_elements() {
            let mut heap = RegionHeap::default();
            let tuple = Tuple::new(&mut heap, 3).unwrap();

            assert_eq!(tuple.len(), 3);
        }
    }

<<<<<<< HEAD
    fn closure<H: TermAlloc>(heap: &mut H) -> Term {
        let creator = Pid::make_term(0, 0).unwrap();

        let module = Atom::try_from_str("module").unwrap();
        let function = Atom::try_from_str("function").unwrap();
        let arity = 0;
        let mfa = Arc::new(ModuleFunctionArity {
            module,
            function,
            arity,
        });
=======
    fn closure(process: &Process) -> Term {
        let module = Atom::try_from_str("module").unwrap();
        let function = Atom::try_from_str("function").unwrap();
        let arity = 0;
>>>>>>> 68a95f00
        let code = |arc_process: &Arc<Process>| {
            arc_process.wait();

            Ok(())
        };

<<<<<<< HEAD
        heap.closure_with_env_from_slices(mfa, code, creator, &[&[]])
=======
        process
            .acquire_heap()
            .export_closure(module, function, arity, Some(code))
>>>>>>> 68a95f00
            .unwrap()
            .into()
    }
}<|MERGE_RESOLUTION|>--- conflicted
+++ resolved
@@ -329,10 +329,9 @@
 
     use alloc::sync::Arc;
 
-    use crate::erts::ModuleFunctionArity;
     use crate::erts::testing::RegionHeap;
     use crate::erts::process::Process;
-    use crate::erts::scheduler;
+    use crate::erts::{scheduler, Node};
 
     mod get_element {
         use super::*;
@@ -397,18 +396,11 @@
                 .unwrap();
             let index = ZeroBasedIndex::new(1);
 
-<<<<<<< HEAD
             assert_eq!(
                 tuple.set_element(index, Term::NIL),
                 Err(IndexError::OutOfBounds { index: 1, len: 0 })
             );
         }
-=======
-    use crate::erts::process::{default_heap, Priority, Process};
-    use crate::erts::scheduler;
-    use crate::erts::term::{Boxed, Tuple};
-    use crate::erts::{ModuleFunctionArity, Node};
->>>>>>> 68a95f00
 
         #[test]
         fn tuple_onebased_index_out_of_bounds() {
@@ -504,38 +496,25 @@
         }
 
         #[test]
-<<<<<<< HEAD
         fn tuple_with_elements() {
             let align = core::mem::align_of::<usize>();
             let layout = unsafe { Layout::from_size_align_unchecked(8 * 1024, align) };
             let mut heap = RegionHeap::new(layout);
-=======
-        fn with_elements() {
-            let process = process();
             let arc_node = Arc::new(Node::new(
                 1,
                 Atom::try_from_str("node@external").unwrap(),
                 0,
             ));
->>>>>>> 68a95f00
             // one of every type
             let slice = &[
                 // small integer
                 fixnum!(0),
                 // big integer
-<<<<<<< HEAD
                 heap.integer(SmallInteger::MAX_VALUE + 1).unwrap(),
                 heap.reference(scheduler::id::next(), 0).map(|r| r.into()).unwrap(),
                 closure(&mut heap),
                 heap.float(0.0).map(|f| f.into()).unwrap(),
-                heap.external_pid_with_node_id(1, 0, 0).map(|p| p.into()).unwrap(),
-=======
-                process.integer(SmallInteger::MAX_VALUE + 1).unwrap(),
-                process.reference(0).unwrap(),
-                closure(&process),
-                process.float(0.0).unwrap(),
-                process.external_pid(arc_node, 0, 0).unwrap(),
->>>>>>> 68a95f00
+                heap.external_pid(arc_node, 0, 0).map(|p| p.into()).unwrap(),
                 Term::NIL,
                 Pid::make_term(0, 0).unwrap(),
                 atom!("atom"),
@@ -571,37 +550,17 @@
         }
     }
 
-<<<<<<< HEAD
     fn closure<H: TermAlloc>(heap: &mut H) -> Term {
-        let creator = Pid::make_term(0, 0).unwrap();
-
         let module = Atom::try_from_str("module").unwrap();
         let function = Atom::try_from_str("function").unwrap();
         let arity = 0;
-        let mfa = Arc::new(ModuleFunctionArity {
-            module,
-            function,
-            arity,
-        });
-=======
-    fn closure(process: &Process) -> Term {
-        let module = Atom::try_from_str("module").unwrap();
-        let function = Atom::try_from_str("function").unwrap();
-        let arity = 0;
->>>>>>> 68a95f00
         let code = |arc_process: &Arc<Process>| {
             arc_process.wait();
 
             Ok(())
         };
 
-<<<<<<< HEAD
-        heap.closure_with_env_from_slices(mfa, code, creator, &[&[]])
-=======
-        process
-            .acquire_heap()
-            .export_closure(module, function, arity, Some(code))
->>>>>>> 68a95f00
+        heap.export_closure(module, function, arity, Some(code))
             .unwrap()
             .into()
     }
