--- conflicted
+++ resolved
@@ -75,46 +75,38 @@
         Self::new(BigInt::from(n.0 as i64))
     }
 }
-<<<<<<< HEAD
-=======
+impl From<usize> for BigInteger {
+    #[inline]
+    fn from(n: usize) -> Self {
+        Self::new(BigInt::from(n as u64))
+    }
+}
 impl From<u64> for BigInteger {
+    #[inline]
     fn from(n: u64) -> Self {
         Self::new(BigInt::from(n))
     }
 }
+impl From<isize> for BigInteger {
+    #[inline]
+    fn from(n: isize) -> Self {
+        Self::new(BigInt::from(n as i64))
+    }
+}
+impl From<i64> for BigInteger {
+    #[inline]
+    fn from(n: i64) -> Self {
+        Self::new(BigInt::from(n))
+    }
+}
+impl From<i128> for BigInteger {
+    #[inline]
+    fn from(n: i128) -> Self {
+        Self::new(BigInt::from(n))
+    }
+}
 impl From<u128> for BigInteger {
     fn from(n: u128) -> Self {
-        Self::new(BigInt::from(n))
-    }
-}
->>>>>>> 68a95f00
-impl From<usize> for BigInteger {
-    #[inline]
-    fn from(n: usize) -> Self {
-        Self::new(BigInt::from(n as u64))
-    }
-}
-impl From<u64> for BigInteger {
-    #[inline]
-    fn from(n: u64) -> Self {
-        Self::new(BigInt::from(n))
-    }
-}
-impl From<isize> for BigInteger {
-    #[inline]
-    fn from(n: isize) -> Self {
-        Self::new(BigInt::from(n as i64))
-    }
-}
-impl From<i64> for BigInteger {
-    #[inline]
-    fn from(n: i64) -> Self {
-        Self::new(BigInt::from(n))
-    }
-}
-impl From<i128> for BigInteger {
-    #[inline]
-    fn from(n: i128) -> Self {
         Self::new(BigInt::from(n))
     }
 }
