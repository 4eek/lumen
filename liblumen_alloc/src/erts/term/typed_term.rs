--- conflicted
+++ resolved
@@ -121,14 +121,7 @@
 
     pub fn is_function_with_arity(&self, arity: u8) -> bool {
         match self {
-<<<<<<< HEAD
-            Self::Closure(closure) => (closure.as_ref().arity() as usize) == arity,
-=======
-            Self::Boxed(boxed) => match boxed.to_typed_term().unwrap() {
-                Self::Closure(closure) => closure.arity == arity,
-                _ => false,
-            },
->>>>>>> 68a95f00
+            Self::Closure(closure) => closure.as_ref().arity() == arity,
             _ => false,
         }
     }
