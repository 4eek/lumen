--- conflicted
+++ resolved
@@ -43,15 +43,9 @@
 
     label_1::place_frame_with_arguments(arc_process, Placement::Replace, output, n).unwrap();
 
-<<<<<<< HEAD
     let module = Atom::str_to_term("Elixir.Chain");
     let function = Atom::str_to_term("create_processes");
     let arguments = arc_process.list_from_slice(&[n, output])?;
-=======
-    let module = atom_unchecked("Elixir.Chain");
-    let function = atom_unchecked("create_processes");
-    let arguments = arc_process.list_from_slice(&[n, output]).unwrap();
->>>>>>> 68a95f00
     timer::tc_3::place_frame_with_arguments(
         arc_process,
         Placement::Push,
