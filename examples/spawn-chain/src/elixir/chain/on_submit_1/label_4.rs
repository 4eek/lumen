use std::convert::TryInto;
use std::sync::Arc;

use liblumen_alloc::atom;
use liblumen_alloc::erts::process::code::stack::frame::{Frame, Placement};
use liblumen_alloc::erts::process::{code, Process};
use liblumen_alloc::erts::term::prelude::Encoded;

use lumen_runtime::otp::erlang;

/// ```elixir
/// # label: 4
/// # pushed to stack: ()
/// # returned from call: n
/// # full stack: (n)
/// # returns: {time, value}
/// :erlang.spawn_opt(Chain, dom, [n], [min_heap_size: 79 + n * 10])
/// ```
pub fn place_frame(process: &Process, placement: Placement) {
    process.place_frame(frame(process), placement);
}

// Private

fn code(arc_process: &Arc<Process>) -> code::Result {
    arc_process.reduce();

    let n = arc_process.stack_pop().unwrap();
    assert!(n.is_integer());
    let n_usize: usize = n.try_into().unwrap();

    erlang::spawn_opt_4::place_frame_with_arguments(
        arc_process,
        Placement::Replace,
<<<<<<< HEAD
        atom!("Elixir.Chain"),
        atom!("dom"),
        arc_process.list_from_slice(&[n])?,
        arc_process.list_from_slice(&[arc_process.tuple_from_slice(&[
            atom!("min_heap_size"),
            arc_process.integer(79 + n_usize * 5)?,
        ])?])?,
    )?;
=======
        atom_unchecked("Elixir.Chain"),
        atom_unchecked("dom"),
        arc_process.list_from_slice(&[n]).unwrap(),
        arc_process
            .list_from_slice(&[arc_process
                .tuple_from_slice(&[
                    atom_unchecked("min_heap_size"),
                    arc_process.integer(79 + n_usize * 10).unwrap(),
                ])
                .unwrap()])
            .unwrap(),
    )
    .unwrap();
>>>>>>> 68a95f00

    Process::call_code(arc_process)
}

fn frame(process: &Process) -> Frame {
    let module_function_arity = process.current_module_function_arity().unwrap();

    Frame::new(module_function_arity, code)
}<|MERGE_RESOLUTION|>--- conflicted
+++ resolved
@@ -32,30 +32,14 @@
     erlang::spawn_opt_4::place_frame_with_arguments(
         arc_process,
         Placement::Replace,
-<<<<<<< HEAD
         atom!("Elixir.Chain"),
         atom!("dom"),
         arc_process.list_from_slice(&[n])?,
         arc_process.list_from_slice(&[arc_process.tuple_from_slice(&[
             atom!("min_heap_size"),
-            arc_process.integer(79 + n_usize * 5)?,
+            arc_process.integer(79 + n_usize * 10)?,
         ])?])?,
     )?;
-=======
-        atom_unchecked("Elixir.Chain"),
-        atom_unchecked("dom"),
-        arc_process.list_from_slice(&[n]).unwrap(),
-        arc_process
-            .list_from_slice(&[arc_process
-                .tuple_from_slice(&[
-                    atom_unchecked("min_heap_size"),
-                    arc_process.integer(79 + n_usize * 10).unwrap(),
-                ])
-                .unwrap()])
-            .unwrap(),
-    )
-    .unwrap();
->>>>>>> 68a95f00
 
     Process::call_code(arc_process)
 }
