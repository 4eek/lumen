use std::cmp::{max, min};
use std::convert::TryInto;
use std::num::FpCategory;
use std::ops::RangeInclusive;
use std::sync::Arc;

use proptest::arbitrary::any;
use proptest::collection::SizeRange;
use proptest::prop_oneof;
use proptest::strategy::{BoxedStrategy, Just, Strategy};

<<<<<<< HEAD
use liblumen_alloc::{atom, fixnum_from};
use liblumen_alloc::erts::{ModuleFunctionArity, Process};
use liblumen_alloc::erts::term::prelude::*;
=======
use liblumen_alloc::erts::term::{
    atom_unchecked, AsTerm, Atom, Float, SmallInteger, Term, TypedTerm,
};
use liblumen_alloc::erts::Process;
>>>>>>> 68a95f00

use super::size_range;

pub mod binary;
pub mod function;
pub mod index;
pub mod integer;
pub mod is_binary;
pub mod is_bitstring;
pub mod list;
pub mod map;
pub mod pid;
pub mod tuple;

pub const NON_EXISTENT_ATOM_PREFIX: &str = "non_existent";

pub fn atom() -> BoxedStrategy<Term> {
<<<<<<< HEAD
    any::<String>()
        .prop_filter("Reserved for existing/safe atom tests", |s| {
            !s.starts_with(NON_EXISTENT_ATOM_PREFIX)
        })
        .prop_map(|s| atom!(&s))
=======
    super::atom()
        .prop_map(|atom| unsafe { atom.as_term() })
>>>>>>> 68a95f00
        .boxed()
}

/// Produces `i64` that fall in the range that produce both integral floats and big integers
pub fn big_integer_float_integral_i64() -> Option<BoxedStrategy<i64>> {
    negative_big_integer_float_integral_i64().and_then(|negative| {
        match positive_big_integer_float_integral_i64() {
            Some(positive) => Some(negative.prop_union(positive).boxed()),
            None => None,
        }
    })
}

pub fn charlist(arc_process: Arc<Process>) -> BoxedStrategy<Term> {
    any::<String>()
        .prop_map(move |string| {
            let codepoint_terms: Vec<Term> = string
                .chars()
                .map(|c| fixnum_from!(c as u32))
                .map(|f| f.into())
                .collect();

            arc_process.list_from_slice(&codepoint_terms).unwrap()
        })
        .boxed()
}

pub fn container(
    element: BoxedStrategy<Term>,
    size_range: SizeRange,
    arc_process: Arc<Process>,
) -> BoxedStrategy<Term> {
    prop_oneof![
        tuple::intermediate(element.clone(), size_range.clone(), arc_process.clone()),
        /*        map::intermediate(element.clone(), size_range.clone(), arc_process.clone()),
         *        list::intermediate(element, size_range.clone(), arc_process.clone()) */
    ]
    .boxed()
}

pub fn float(arc_process: Arc<Process>) -> BoxedStrategy<Term> {
    any::<f64>()
        .prop_filter("Negative and positive 0.0 are the same for Erlang", |f| {
            !(f.classify() == FpCategory::Zero && f.is_sign_negative())
        })
        .prop_map(move |f| arc_process.float(f).unwrap())
        .boxed()
}

pub fn function_port_pid_tuple_map_list_or_bitstring(
    arc_process: Arc<Process>,
) -> BoxedStrategy<Term> {
    prop_oneof![
        is_function(arc_process.clone()),
        // TODO `Port` and `ExternalPort`
        is_pid(arc_process.clone()),
        tuple(arc_process.clone()),
        map(arc_process.clone()),
        is_bitstring(arc_process.clone()),
    ]
    .boxed()
}

pub fn is_base(arc_process: Arc<Process>) -> BoxedStrategy<Term> {
    super::base::base()
        .prop_map(move |base| arc_process.integer(base).unwrap())
        .boxed()
}

pub fn is_binary(arc_process: Arc<Process>) -> BoxedStrategy<Term> {
    prop_oneof![
        binary::heap(arc_process.clone()),
        binary::sub::is_binary(arc_process)
    ]
    .boxed()
}

pub fn is_bitstring(arc_process: Arc<Process>) -> BoxedStrategy<Term> {
    prop_oneof![binary::heap(arc_process.clone()), binary::sub(arc_process)].boxed()
}

pub fn is_boolean() -> BoxedStrategy<Term> {
    prop_oneof![Just(true.into()), Just(false.into())].boxed()
}

pub fn is_encoding() -> BoxedStrategy<Term> {
    prop_oneof![
        Just(atom!("latin1")),
        Just(atom!("unicode")),
        Just(atom!("utf8"))
    ]
    .boxed()
}

pub fn is_function(arc_process: Arc<Process>) -> BoxedStrategy<Term> {
    prop_oneof![
        function::export(arc_process.clone()),
        function::anonymous(arc_process)
    ]
    .boxed()
}

pub fn is_function_with_arity(arc_process: Arc<Process>, arity: u8) -> BoxedStrategy<Term> {
    prop_oneof![
        function::export::with_arity(arc_process.clone(), arity),
        function::anonymous::with_arity(arc_process, arity)
    ]
    .boxed()
}

pub fn export_closure(process: &Process, module: Atom, function: Atom, arity: u8) -> Term {
    let code = |arc_process: &Arc<Process>| {
        arc_process.wait();

        Ok(())
    };

    process
        .export_closure(module, function, arity, Some(code))
        .unwrap()
}

pub fn is_integer(arc_process: Arc<Process>) -> BoxedStrategy<Term> {
    prop_oneof![
        integer::small(arc_process.clone()),
        integer::big(arc_process)
    ]
    .boxed()
}

pub fn is_list(arc_process: Arc<Process>) -> BoxedStrategy<Term> {
    list::intermediate(super::term(arc_process.clone()), size_range(), arc_process)
}

pub fn is_map(arc_process: Arc<Process>) -> BoxedStrategy<Term> {
    map::intermediate(super::term(arc_process.clone()), size_range(), arc_process)
}

pub fn is_not_arity(arc_process: Arc<Process>) -> BoxedStrategy<Term> {
    super::term(arc_process)
        .prop_filter("Term cannot be 0-255", |term| {
            let result_u8: Result<u8, _> = (*term).try_into();

            result_u8.is_err()
        })
        .boxed()
}

pub fn is_not_atom(arc_process: Arc<Process>) -> BoxedStrategy<Term> {
    super::term(arc_process)
        .prop_filter("Term cannot be an atom", |v| !v.is_atom())
        .boxed()
}

pub(crate) fn is_not_base(arc_process: Arc<Process>) -> BoxedStrategy<Term> {
    super::term(arc_process)
        .prop_filter("Cannot be a base (2-36)", |term| {
            match term.decode().unwrap() {
                TypedTerm::SmallInteger(small_integer) => {
                    let integer: isize = small_integer.into();

                    (2 <= integer) && (integer <= 36)
                }
                _ => true,
            }
        })
        .boxed()
}

pub fn is_not_binary(arc_process: Arc<Process>) -> BoxedStrategy<Term> {
    let element = super::term(arc_process.clone());
    let size_range = super::size_range();

    prop_oneof![
        integer::big(arc_process.clone()),
        local_reference(arc_process.clone()),
        is_function(arc_process.clone()),
        float(arc_process.clone()),
        // TODO `Export`
        // TODO `ReferenceCountedBinary`
        pid::external(arc_process.clone()),
        // TODO `ExternalPort`
        // TODO `ExternalReference`
        Just(Term::NIL),
        pid::local(),
        // TODO `LocalPort`,
        atom(),
        integer::small(arc_process.clone()),
        container(element.clone(), size_range, arc_process.clone())
    ]
    .boxed()
}

pub fn is_not_bitstring(arc_process: Arc<Process>) -> BoxedStrategy<Term> {
    let element = super::term(arc_process.clone());
    let size_range = super::size_range();

    prop_oneof![
        integer::big(arc_process.clone()),
        local_reference(arc_process.clone()),
        is_function(arc_process.clone()),
        float(arc_process.clone()),
        // TODO `Export`
        // TODO `ReferenceCountedBinary`
        pid::external(arc_process.clone()),
        // TODO `ExternalPort`
        // TODO `ExternalReference`
        Just(Term::NIL),
        pid::local(),
        // TODO `LocalPort`,
        atom(),
        integer::small(arc_process.clone()),
        container(element.clone(), size_range, arc_process.clone())
    ]
    .boxed()
}

pub fn is_not_boolean(arc_process: Arc<Process>) -> BoxedStrategy<Term> {
    super::term(arc_process)
        .prop_filter("Atom cannot be a boolean", |v| !v.is_boolean())
        .boxed()
}

pub fn is_not_send_after_destination(arc_process: Arc<Process>) -> BoxedStrategy<Term> {
    super::term(arc_process.clone())
        .prop_filter(
            "send_after/start_timer destination must not be an atom or pid",
            |destination| !(destination.is_atom() || destination.is_pid()),
        )
        .boxed()
}

pub fn is_not_destination(arc_process: Arc<Process>) -> BoxedStrategy<Term> {
    super::term(arc_process.clone())
        .prop_filter(
            "Destination must not be an atom, pid, or tuple",
            |destination| {
                !(destination.is_atom() || destination.is_pid() || destination.is_boxed_tuple())
            },
        )
        .boxed()
}

pub fn is_not_encoding(arc_process: Arc<Process>) -> BoxedStrategy<Term> {
    super::term(arc_process)
        .prop_filter(
            "Must either not be an atom or not be an atom encoding atom",
            |term| match term.decode().unwrap() {
                TypedTerm::Atom(atom) => match atom.name() {
                    "latin1" | "unicode" | "utf8" => false,
                    _ => true,
                },
                _ => true,
            },
        )
        .boxed()
}

pub fn is_not_float(arc_process: Arc<Process>) -> BoxedStrategy<Term> {
    super::term(arc_process)
        .prop_filter("Term cannot be a float", |v| !v.is_boxed_float())
        .boxed()
}

pub fn is_not_function(arc_process: Arc<Process>) -> BoxedStrategy<Term> {
    super::term(arc_process)
        .prop_filter("Term cannot be a function", |v| !v.is_boxed_function())
        .boxed()
}

pub fn is_not_integer(arc_process: Arc<Process>) -> BoxedStrategy<Term> {
    super::term(arc_process)
        .prop_filter("Term cannot be an integer", |v| !v.is_integer())
        .boxed()
}

pub fn is_not_list(arc_process: Arc<Process>) -> BoxedStrategy<Term> {
    let element = super::term(arc_process.clone());
    let size_range = super::size_range();

    prop_oneof![
        integer::big(arc_process.clone()),
        local_reference(arc_process.clone()),
        is_function(arc_process.clone()),
        float(arc_process.clone()),
        // TODO `Export`
        // TODO `ReferenceCountedBinary`
        binary::heap::with_size_range(size_range.clone(), arc_process.clone()),
        binary::sub(arc_process.clone()),
        pid::external(arc_process.clone()),
        // TODO `ExternalPort`
        // TODO `ExternalReference`
        pid::local(),
        // TODO `LocalPort`,
        atom(),
        integer::small(arc_process.clone()),
        prop_oneof![
            tuple::intermediate(element.clone(), size_range.clone(), arc_process.clone()),
            map::intermediate(element.clone(), size_range, arc_process.clone()),
        ]
    ]
    .boxed()
}

pub fn is_not_local_pid(arc_process: Arc<Process>) -> BoxedStrategy<Term> {
    super::term(arc_process)
        .prop_filter("Term cannot be a local pid", |term| !term.is_local_pid())
        .boxed()
}

pub fn is_not_local_reference(arc_process: Arc<Process>) -> BoxedStrategy<Term> {
    super::term(arc_process)
        .prop_filter("Term cannot be a local reference", |term| {
            !term.is_local_reference()
        })
        .boxed()
}

pub fn is_not_map(arc_process: Arc<Process>) -> BoxedStrategy<Term> {
    super::term(arc_process)
        .prop_filter("Term cannot be a map", |v| !v.is_map())
        .boxed()
}

pub fn is_not_non_negative_integer(arc_process: Arc<Process>) -> BoxedStrategy<Term> {
    let zero = arc_process.integer(0).unwrap();

    super::term(arc_process)
        .prop_filter("Term must no be a non-negative integer", move |term| {
            !(term.is_integer() && &zero <= term)
        })
        .boxed()
}

pub fn is_not_number(arc_process: Arc<Process>) -> BoxedStrategy<Term> {
    super::term(arc_process)
        .prop_filter("Value must not be a number", |v| !v.is_number())
        .boxed()
}

pub fn is_not_pid(arc_process: Arc<Process>) -> BoxedStrategy<Term> {
    super::term(arc_process)
        .prop_filter("Value must not be a pid", |v| !v.is_pid())
        .boxed()
}

pub fn is_not_proper_list(arc_process: Arc<Process>) -> BoxedStrategy<Term> {
    let element = super::term(arc_process.clone());
    let size_range = super::size_range();

    prop_oneof![
        integer::big(arc_process.clone()),
        local_reference(arc_process.clone()),
        is_function(arc_process.clone()),
        float(arc_process.clone()),
        // TODO `Export`
        // TODO `ReferenceCountedBinary`
        binary::heap::with_size_range(size_range.clone(), arc_process.clone()),
        binary::sub(arc_process.clone()),
        pid::external(arc_process.clone()),
        // TODO `ExternalPort`
        // TODO `ExternalReference`
        pid::local(),
        // TODO `LocalPort`,
        atom(),
        integer::small(arc_process.clone()),
        prop_oneof![
            tuple::intermediate(element.clone(), size_range.clone(), arc_process.clone()),
            map::intermediate(element.clone(), size_range, arc_process.clone()),
            list::improper(arc_process.clone())
        ]
    ]
    .boxed()
}

pub fn is_not_reference(arc_process: Arc<Process>) -> BoxedStrategy<Term> {
    super::term(arc_process)
        .prop_filter("Value must not be a reference", |v| !v.is_reference())
        .boxed()
}

pub fn is_not_tuple(arc_process: Arc<Process>) -> BoxedStrategy<Term> {
    super::term(arc_process)
        .prop_filter("Value must not be a tuple", |v| !v.is_boxed_tuple())
        .boxed()
}

// `super::term(arc_process).prop_filter(..., |v| v.is_number())` is too slow, on the order of
// minutes instead of seconds because most terms aren't numbers, so this directly uses the
// number strategies instead.
pub fn is_number(arc_process: Arc<Process>) -> BoxedStrategy<Term> {
    let big_integer_arc_process = arc_process.clone();
    let float_arc_process = arc_process.clone();
    let small_integer_arc_process = arc_process.clone();

    prop_oneof![
        integer::big(big_integer_arc_process),
        float(float_arc_process),
        integer::small(small_integer_arc_process)
    ]
    .boxed()
}

pub fn is_pid(arc_process: Arc<Process>) -> BoxedStrategy<Term> {
    prop_oneof![pid::external(arc_process.clone()), pid::local()].boxed()
}

pub fn is_reference(arc_process: Arc<Process>) -> BoxedStrategy<Term> {
    prop_oneof![
        local_reference(arc_process),
        // TODO `ExternalReference`
    ]
    .boxed()
}

pub fn leaf(
    range_inclusive: RangeInclusive<usize>,
    arc_process: Arc<Process>,
) -> BoxedStrategy<Term> {
    prop_oneof![
        // TODO `BinaryAggregate`
        integer::big(arc_process.clone()),
        local_reference(arc_process.clone()),
        is_function(arc_process.clone()),
        float(arc_process.clone()),
        // TODO `Export`
        // TODO `ReferenceCountedBinary`
        binary::heap::with_size_range(range_inclusive.into(), arc_process.clone()),
        binary::sub(arc_process.clone()),
        pid::external(arc_process.clone()),
        // TODO `ExternalPort`
        // TODO `ExternalReference`
        Just(Term::NIL),
        pid::local(),
        // TODO `LocalPort`,
        atom(),
        integer::small(arc_process.clone())
    ]
    .boxed()
}

pub fn list_or_bitstring(arc_process: Arc<Process>) -> BoxedStrategy<Term> {
    prop_oneof![is_list(arc_process.clone()), is_bitstring(arc_process)].boxed()
}

pub fn local_reference(arc_process: Arc<Process>) -> BoxedStrategy<Term> {
    proptest::prelude::any::<u64>()
        .prop_map(move |number| arc_process.reference(number).unwrap())
        .boxed()
}

pub fn map(arc_process: Arc<Process>) -> BoxedStrategy<Term> {
    map::intermediate(super::term(arc_process.clone()), size_range(), arc_process)
}

pub fn map_list_or_bitstring(arc_process: Arc<Process>) -> BoxedStrategy<Term> {
    prop_oneof![
        map(arc_process.clone()),
        is_list(arc_process.clone()),
        is_bitstring(arc_process.clone())
    ]
    .boxed()
}

fn negative_big_integer_float_integral_i64() -> Option<BoxedStrategy<i64>> {
    let float_integral_min = Float::INTEGRAL_MIN as i64;
    let big_integer_max_negative = SmallInteger::MIN_VALUE as i64 - 1;

    if float_integral_min < big_integer_max_negative {
        let boxed_strategy: BoxedStrategy<i64> =
            (float_integral_min..=big_integer_max_negative).boxed();

        Some(boxed_strategy)
    } else {
        None
    }
}

pub fn non_existent_atom(suffix: &str) -> String {
    format!("{}_{}", NON_EXISTENT_ATOM_PREFIX, suffix)
}

pub fn number_or_atom(arc_process: Arc<Process>) -> BoxedStrategy<Term> {
    prop_oneof![is_number(arc_process), atom()].boxed()
}

pub fn number_atom_reference_function_or_port(arc_process: Arc<Process>) -> BoxedStrategy<Term> {
    prop_oneof![
        is_number(arc_process.clone()),
        atom(),
        local_reference(arc_process.clone()),
        // TODO `ExternalReference`
        is_function(arc_process),
        // TODO Port
    ]
    .boxed()
}

pub fn number_atom_reference_function_port_or_local_pid(
    arc_process: Arc<Process>,
) -> BoxedStrategy<Term> {
    prop_oneof![
        is_number(arc_process.clone()),
        atom(),
        is_reference(arc_process.clone()),
        is_function(arc_process),
        // TODO ports
        pid::local()
    ]
    .boxed()
}

pub fn number_atom_reference_function_port_or_pid(
    arc_process: Arc<Process>,
) -> BoxedStrategy<Term> {
    prop_oneof![
        is_number(arc_process.clone()),
        atom(),
        is_reference(arc_process.clone()),
        is_function(arc_process.clone()),
        // TODO ports
        is_pid(arc_process)
    ]
    .boxed()
}

pub fn number_atom_reference_function_port_pid_or_tuple(
    arc_process: Arc<Process>,
) -> BoxedStrategy<Term> {
    prop_oneof![
        is_number(arc_process.clone()),
        atom(),
        is_reference(arc_process.clone()),
        // TODO ports
        is_pid(arc_process.clone()),
        tuple(arc_process)
    ]
    .boxed()
}

pub fn pid_or_port(arc_process: Arc<Process>) -> BoxedStrategy<Term> {
    prop_oneof![
        pid::external(arc_process.clone()),
        // TODO `ExternalPort`
        pid::local(),
        // TODO `LocalPort`,
    ]
    .boxed()
}

fn positive_big_integer_float_integral_i64() -> Option<BoxedStrategy<i64>> {
    let float_integral_max = Float::INTEGRAL_MAX as i64;
    let big_integer_min_positive = SmallInteger::MAX_VALUE as i64 + 1;

    if big_integer_min_positive < float_integral_max {
        let boxed_strategy: BoxedStrategy<i64> =
            (big_integer_min_positive..=float_integral_max).boxed();

        Some(boxed_strategy)
    } else {
        None
    }
}

/// Produces `i64` that fall in the range that produce both integral floats and small integers
pub fn small_integer_float_integral_i64() -> BoxedStrategy<i64> {
    let integral_min = max(Float::INTEGRAL_MIN as i64, SmallInteger::MIN_VALUE as i64);
    let integral_max = min(Float::INTEGRAL_MAX as i64, SmallInteger::MAX_VALUE as i64);

    (integral_min..=integral_max).boxed()
}

pub fn tuple(arc_process: Arc<Process>) -> BoxedStrategy<Term> {
    tuple::intermediate(super::term(arc_process.clone()), size_range(), arc_process)
}

pub fn tuple_map_list_or_bitstring(arc_process: Arc<Process>) -> BoxedStrategy<Term> {
    prop_oneof![
        tuple(arc_process.clone()),
        is_map(arc_process.clone()),
        is_list(arc_process.clone()),
        is_bitstring(arc_process.clone())
    ]
    .boxed()
}<|MERGE_RESOLUTION|>--- conflicted
+++ resolved
@@ -9,16 +9,9 @@
 use proptest::prop_oneof;
 use proptest::strategy::{BoxedStrategy, Just, Strategy};
 
-<<<<<<< HEAD
 use liblumen_alloc::{atom, fixnum_from};
-use liblumen_alloc::erts::{ModuleFunctionArity, Process};
+use liblumen_alloc::erts::Process;
 use liblumen_alloc::erts::term::prelude::*;
-=======
-use liblumen_alloc::erts::term::{
-    atom_unchecked, AsTerm, Atom, Float, SmallInteger, Term, TypedTerm,
-};
-use liblumen_alloc::erts::Process;
->>>>>>> 68a95f00
 
 use super::size_range;
 
@@ -36,16 +29,8 @@
 pub const NON_EXISTENT_ATOM_PREFIX: &str = "non_existent";
 
 pub fn atom() -> BoxedStrategy<Term> {
-<<<<<<< HEAD
-    any::<String>()
-        .prop_filter("Reserved for existing/safe atom tests", |s| {
-            !s.starts_with(NON_EXISTENT_ATOM_PREFIX)
-        })
-        .prop_map(|s| atom!(&s))
-=======
     super::atom()
-        .prop_map(|atom| unsafe { atom.as_term() })
->>>>>>> 68a95f00
+        .prop_map(|atom| atom.encode().unwrap())
         .boxed()
 }
 
