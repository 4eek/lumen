--- conflicted
+++ resolved
@@ -4,7 +4,7 @@
 
 use liblumen_alloc::erts::process::alloc::heap_alloc::HeapAlloc;
 use liblumen_alloc::erts::process::Process;
-use liblumen_alloc::erts::term::prelude::{Atom, Boxed, Cons, Tuple};
+use liblumen_alloc::erts::term::prelude::*;
 
 use crate::process;
 use crate::scheduler::Spawned;
@@ -12,15 +12,9 @@
 #[test]
 fn without_heap_available_errors_alloc() {
     let init_arc_process = process::test_init();
-<<<<<<< HEAD
-    let arc_process = crate::test::process(&init_arc_process, Default::default());
+    let Spawned { arc_process, .. } = crate::test::process(&init_arc_process, Default::default());
     let key = Atom::str_to_term("key");
     let value = Atom::str_to_term("value");
-=======
-    let Spawned { arc_process, .. } = crate::test::process(&init_arc_process, Default::default());
-    let key = atom_unchecked("key");
-    let value = atom_unchecked("value");
->>>>>>> 32e2668d
 
     arc_process.put(key, value).unwrap();
 
@@ -34,15 +28,9 @@
 #[test]
 fn with_heap_available_returns_entries_as_list() {
     let init_arc_process = process::test_init();
-<<<<<<< HEAD
-    let arc_process = crate::test::process(&init_arc_process, Default::default());
+    let Spawned { arc_process, .. } = crate::test::process(&init_arc_process, Default::default());
     let key = Atom::str_to_term("key");
     let value = Atom::str_to_term("value");
-=======
-    let Spawned { arc_process, .. } = crate::test::process(&init_arc_process, Default::default());
-    let key = atom_unchecked("key");
-    let value = atom_unchecked("value");
->>>>>>> 32e2668d
 
     arc_process.put(key, value).unwrap();
 
