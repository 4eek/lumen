--- conflicted
+++ resolved
@@ -37,11 +37,7 @@
     Ok(())
 }
 
-<<<<<<< HEAD
 #[allow(unused)]
-=======
-#[allow(dead_code)]
->>>>>>> 1202189f
 pub(crate) fn init_argv(argv: *const *const libc::c_char, argc: u32) -> anyhow::Result<()> {
     use liblumen_alloc::erts::string::Encoding;
     use std::ffi::CStr;
