//! Unlike [Node.appendChild](https://developer.mozilla.org/en-US/docs/Web/API/Node/appendChild),
//! this does not return the appended child as that is prone to errors with chaining.
//!
//! ```elixir
//! :ok = Lumen.Web.Node.append_child(parent, child)
//! ```
//!
//! It works with elements and can append elements or text nodes.
//!
//! ```elixir
//! div = Lumen.Web.Document.create_element(document, "div")
//! text = Lumen.Web.Document.create_text_node(document, "Text in the div")
//! Lumen.Web.Node.append_child(div, text)
//!
//! {:ok, window} = Lumen.Web.Window.window()
//! {:ok, document} = Lumen.Web.Window.document(document)
//! {:ok, element_with_id} = Lumen.Web.Document.get_element_by_id("element-id")
//! Lumen.Web.Node.append_child(element_with_id, div)
//! ```

use liblumen_alloc::{badarg, atom};
use liblumen_alloc::erts::exception;
<<<<<<< HEAD
use liblumen_alloc::erts::exception::Alloc;
use liblumen_alloc::erts::process::code::stack::frame::{Frame, Placement};
use liblumen_alloc::erts::process::code::{self, result_from_exception};
use liblumen_alloc::erts::process::Process;
use liblumen_alloc::erts::term::prelude::*;
use liblumen_alloc::erts::ModuleFunctionArity;
=======
use liblumen_alloc::erts::term::Term;

use lumen_runtime_macros::native_implemented_function;
>>>>>>> 68a95f00

use crate::node::node_from_term;

<<<<<<< HEAD
/// Unlike [Node.appendChild](https://developer.mozilla.org/en-US/docs/Web/API/Node/appendChild),
/// this does not return the appended child as that is prone to errors with chaining.
///
/// ```elixir
/// :ok = Lumen.Web.Node.append_child(parent, child)
/// ```
///
/// It works with elements and can append elements or text nodes.
///
/// ```elixir
/// div = Lumen.Web.Document.create_element(document, "div")
/// text = Lumen.Web.Document.create_text_node(document, "Text in the div")
/// Lumen.Web.Node.append_child(div, text)
///
/// {:ok, window} = Lumen.Web.Window.window()
/// {:ok, document} = Lumen.Web.Window.document(document)
/// {:ok, element_with_id} = Lumen.Web.Document.get_element_by_id("element-id")
/// Lumen.Web.Node.append_child(element_with_id, div)
/// ```
pub fn place_frame_with_arguments(
    process: &Process,
    placement: Placement,
    parent: Term,
    child: Term,
) -> Result<(), Alloc> {
    process.stack_push(child)?;
    process.stack_push(parent)?;
    process.place_frame(frame(), placement);

    Ok(())
}

// Private

pub fn code(arc_process: &Arc<Process>) -> code::Result {
    arc_process.reduce();

    let parent = arc_process.stack_pop().unwrap();
    let child = arc_process.stack_pop().unwrap();

    match native(parent, child) {
        Ok(ok) => {
            arc_process.return_from_call(ok)?;

            Process::call_code(arc_process)
        }
        Err(exception) => result_from_exception(arc_process, exception),
    }
}

fn frame() -> Frame {
    Frame::new(module_function_arity(), code)
}

fn function() -> Atom {
    Atom::try_from_str("append_child").unwrap()
}

fn module_function_arity() -> Arc<ModuleFunctionArity> {
    Arc::new(ModuleFunctionArity {
        module: super::module(),
        function: function(),
        arity: 2,
    })
}

pub fn native(parent: Term, child: Term) -> exception::Result<Term> {
=======
#[native_implemented_function(append_child/2)]
pub fn native(parent: Term, child: Term) -> exception::Result {
>>>>>>> 68a95f00
    let parent_node = node_from_term(parent)?;
    let child_node = node_from_term(child)?;

    // not sure how this could fail from `web-sys` or MDN docs.
    match parent_node.append_child(child_node) {
        Ok(_) => Ok(atom!("ok")),
        // JsValue(HierarchyRequestError: Failed to execute 'appendChild' on 'Node': The new child
        // element contains the parent.
        Err(_) => Err(badarg!().into()),
    }
}<|MERGE_RESOLUTION|>--- conflicted
+++ resolved
@@ -20,93 +20,14 @@
 
 use liblumen_alloc::{badarg, atom};
 use liblumen_alloc::erts::exception;
-<<<<<<< HEAD
-use liblumen_alloc::erts::exception::Alloc;
-use liblumen_alloc::erts::process::code::stack::frame::{Frame, Placement};
-use liblumen_alloc::erts::process::code::{self, result_from_exception};
-use liblumen_alloc::erts::process::Process;
 use liblumen_alloc::erts::term::prelude::*;
-use liblumen_alloc::erts::ModuleFunctionArity;
-=======
-use liblumen_alloc::erts::term::Term;
 
 use lumen_runtime_macros::native_implemented_function;
->>>>>>> 68a95f00
 
 use crate::node::node_from_term;
 
-<<<<<<< HEAD
-/// Unlike [Node.appendChild](https://developer.mozilla.org/en-US/docs/Web/API/Node/appendChild),
-/// this does not return the appended child as that is prone to errors with chaining.
-///
-/// ```elixir
-/// :ok = Lumen.Web.Node.append_child(parent, child)
-/// ```
-///
-/// It works with elements and can append elements or text nodes.
-///
-/// ```elixir
-/// div = Lumen.Web.Document.create_element(document, "div")
-/// text = Lumen.Web.Document.create_text_node(document, "Text in the div")
-/// Lumen.Web.Node.append_child(div, text)
-///
-/// {:ok, window} = Lumen.Web.Window.window()
-/// {:ok, document} = Lumen.Web.Window.document(document)
-/// {:ok, element_with_id} = Lumen.Web.Document.get_element_by_id("element-id")
-/// Lumen.Web.Node.append_child(element_with_id, div)
-/// ```
-pub fn place_frame_with_arguments(
-    process: &Process,
-    placement: Placement,
-    parent: Term,
-    child: Term,
-) -> Result<(), Alloc> {
-    process.stack_push(child)?;
-    process.stack_push(parent)?;
-    process.place_frame(frame(), placement);
-
-    Ok(())
-}
-
-// Private
-
-pub fn code(arc_process: &Arc<Process>) -> code::Result {
-    arc_process.reduce();
-
-    let parent = arc_process.stack_pop().unwrap();
-    let child = arc_process.stack_pop().unwrap();
-
-    match native(parent, child) {
-        Ok(ok) => {
-            arc_process.return_from_call(ok)?;
-
-            Process::call_code(arc_process)
-        }
-        Err(exception) => result_from_exception(arc_process, exception),
-    }
-}
-
-fn frame() -> Frame {
-    Frame::new(module_function_arity(), code)
-}
-
-fn function() -> Atom {
-    Atom::try_from_str("append_child").unwrap()
-}
-
-fn module_function_arity() -> Arc<ModuleFunctionArity> {
-    Arc::new(ModuleFunctionArity {
-        module: super::module(),
-        function: function(),
-        arity: 2,
-    })
-}
-
+#[native_implemented_function(append_child/2)]
 pub fn native(parent: Term, child: Term) -> exception::Result<Term> {
-=======
-#[native_implemented_function(append_child/2)]
-pub fn native(parent: Term, child: Term) -> exception::Result {
->>>>>>> 68a95f00
     let parent_node = node_from_term(parent)?;
     let child_node = node_from_term(child)?;
 
